--- conflicted
+++ resolved
@@ -78,27 +78,21 @@
 
           # Encode message for HTML
           MSG="✨ AlyaBot Deploy Sukses! ✨%0A%0ABranch: <code>$BRANCH_NAME</code>%0ACommit: <code>$LAST_COMMIT_HASH</code>%0AAuthor: <b>$LAST_COMMIT_AUTHOR</b>%0ATime: $LAST_COMMIT_TIME%0A%0A<b>Changelog:</b>%0A$LAST_COMMIT_MSG"
-
-          # Send notification with or without topic_id as needed
-          if [ -n "$TELEGRAM_TOPIC_ID" ]; then
-            curl -s -X POST "$TELEGRAM_API" \
-              -d chat_id="$TELEGRAM_CHAT_ID" \
-              -d message_thread_id="$TELEGRAM_TOPIC_ID" \
-              -d text="$MSG" \
-<<<<<<< HEAD
-              -d parse_mode="HTML"
-=======
-              -d parse_mode="HTML" > /dev/null 2>&1
->>>>>>> bc0766c8
+          
+          if [ -n "$TELEGRAM_BOT_TOKEN" ] && [ -n "$TELEGRAM_CHAT_ID" ]; then
+            if [ -n "$TELEGRAM_TOPIC_ID" ]; then
+              curl -s -X POST "https://api.telegram.org/bot${TELEGRAM_BOT_TOKEN}/sendMessage" \
+                -d chat_id="$TELEGRAM_CHAT_ID" \
+                -d message_thread_id="$TELEGRAM_TOPIC_ID" \
+                -d text="$MSG" \
+                -d parse_mode="HTML"
+            else
+              curl -s -X POST "https://api.telegram.org/bot${TELEGRAM_BOT_TOKEN}/sendMessage" \
+                -d chat_id="$TELEGRAM_CHAT_ID" \
+                -d text="$MSG" \
+                -d parse_mode="HTML"
+            fi
+            echo "Deployment notification sent to Telegram"
           else
-            curl -s -X POST "$TELEGRAM_API" \
-              -d chat_id="$TELEGRAM_CHAT_ID" \
-              -d text="$MSG" \
-<<<<<<< HEAD
-              -d parse_mode="HTML"
-=======
-              -d parse_mode="HTML" > /dev/null 2>&1
->>>>>>> bc0766c8
-          fi
-
-          echo "✅ Deployment notification sent to Telegram"+            echo "TELEGRAM_BOT_TOKEN or TELEGRAM_CHAT_ID not set in $ENV_FILE, skip Telegram notification"
+          fi