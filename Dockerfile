--- conflicted
+++ resolved
@@ -1,32 +1,7 @@
-FROM python:3.12-slim AS builder
+FROM python:3.12-slim AS base
 
 ENV PYTHONUNBUFFERED=1 \
     PIP_NO_CACHE_DIR=1 \
-    PYTHONDONTWRITEBYTECODE=1 \
-    PIP_DISABLE_PIP_VERSION_CHECK=1
-
-WORKDIR /build
-
-RUN apt-get update --allow-releaseinfo-change && \
-    apt-get install -y --no-install-recommends \
-        gcc \
-        python3-dev \
-        libjpeg-dev \
-        libpng-dev \
-        libfreetype6-dev \
-        libtiff5-dev \
-        libwebp-dev \
-    && apt-get clean && rm -rf /var/lib/apt/lists/*
-
-COPY requirements.txt .
-RUN --mount=type=cache,target=/root/.cache/pip \
-    pip install --upgrade pip && \
-    pip wheel --no-cache-dir --no-deps --wheel-dir /build/wheels -r requirements.txt
-
-FROM python:3.12-slim AS final
-
-ENV PYTHONUNBUFFERED=1 \
-    PYTHONDONTWRITEBYTECODE=1 \
     TZ=Asia/Jakarta
 
 WORKDIR /app
@@ -34,15 +9,8 @@
 RUN apt-get update --allow-releaseinfo-change && \
     apt-get install -y --no-install-recommends \
         ca-certificates \
+        git \
         ffmpeg \
-<<<<<<< HEAD
-        # Runtime libs for Pillow
-        libjpeg62-turbo \
-        libpng16-16 \
-        libfreetype6 \
-        libtiff5 \
-        libwebp7 \
-=======
         build-essential \
         libjpeg-dev \
         zlib1g-dev \
@@ -54,27 +22,14 @@
         poppler-utils \
         tesseract-ocr \
         libreoffice \
->>>>>>> 677f8d5f
     && apt-get clean && rm -rf /var/lib/apt/lists/*
 
-COPY --from=builder /build/wheels /wheels
-RUN pip install --no-cache --no-index --find-links=/wheels/ /wheels/* && \
-    rm -rf /wheels
+COPY requirements.txt .
+RUN --mount=type=cache,target=/root/.cache/pip \
+    pip install --upgrade pip && pip install -r requirements.txt
 
-RUN groupadd -r alya && \
-    useradd -r -g alya -d /app -s /bin/bash alya && \
-    chown -R alya:alya /app
-
-COPY --chown=alya:alya . .
-
-RUN mkdir -p /app/data && \
-    chown -R alya:alya /app/data
-
-USER alya
+COPY . .
 
 EXPOSE 8080
 
-HEALTHCHECK --interval=30s --timeout=10s --retries=3 \
-    CMD python -c "import requests; requests.get('http://localhost:8080/health')" || exit 1
-
 CMD ["python", "main.py"]