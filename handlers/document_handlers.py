--- conflicted
+++ resolved
@@ -5,14 +5,10 @@
 text extraction, and source searching capabilities.
 """
 import logging
-<<<<<<< HEAD
-=======
 import asyncio
 import tempfile
 import hashlib
 import time
-import http
->>>>>>> 51af91b1
 from typing import Optional, Union, Dict, Any, List, Tuple
 from pathlib import Path
 import tempfile
@@ -40,125 +36,61 @@
     """Handle document/image analysis."""
     if not update.message or not update.effective_user:
         return
-<<<<<<< HEAD
-
-=======
-        
->>>>>>> 51af91b1
-    message = update.message
+        
+    # Get chat type and user
+    chat_type = update.message.chat.type
     user = update.effective_user
-    temp_file = None
-    
-<<<<<<< HEAD
-    try:
-        # Show typing action
-        await message.chat.send_action(ChatAction.TYPING)
-        
-        # Download media with context
-        temp_file = await download_media(
-            message=message,
-            context=context,  # Pass context here
-            allowed_types=None,
-            max_size=None
-        )
-        
-        if not temp_file:
-            await message.reply_text(
-                f"Maaf {escape_markdown_v2(user.first_name)}\\-kun, file tidak bisa diproses\\.\\.\\. 😔",
-                parse_mode=ParseMode.MARKDOWN_V2
-            )
+    
+    # For group chats, only respond if:
+    # 1. Message has valid command prefix in caption
+    # 2. Message is replying to bot
+    # 3. Bot is mentioned in caption
+    if chat_type in ["group", "supergroup"]:
+        caption = update.message.caption or ""
+        is_reply_to_bot = (
+            update.message.reply_to_message and 
+            update.message.reply_to_message.from_user and
+            update.message.reply_to_message.from_user.id == context.bot.id
+        )
+        mentions_bot = f"@{context.bot.username}" in caption if context.bot.username else False
+        has_command = any(caption.lower().startswith(prefix.lower()) for prefix in ALL_VALID_PREFIXES)
+        
+        # If none of the conditions are met, ignore the message
+        if not (has_command or is_reply_to_bot or mentions_bot):
             return
 
-        # Generate analysis
-        analysis = await generate_image_analysis(temp_file)
-        
-        # Format and send response
-        response = format_markdown_response(analysis)
-        await message.reply_text(response, parse_mode=ParseMode.MARKDOWN_V2)
-
-=======
-    # Debug log the caption if exists
-    if message.caption:
-        logger.debug(f"Processing media with caption: '{message.caption}'")
-    
-    # Get chat type - critical for group handling
-    is_group_chat = message.chat.type in ["group", "supergroup"]
-    
-    # CRITICAL FIX: Properly enforce group chat restrictions
-    if is_group_chat and GROUP_CHAT_REQUIRES_PREFIX:
-        # Check if message has valid prefix in caption
-        caption = message.caption or ""
-        caption_lower = caption.lower().strip()
-        has_valid_prefix = any(caption_lower.startswith(prefix) for prefix in ALL_VALID_PREFIXES)
-        
-        # Check if message is a reply to bot's message
-        is_reply_to_bot = (
-            message.reply_to_message and 
-            message.reply_to_message.from_user and
-            message.reply_to_message.from_user.id == context.bot.id
-        )
-        
-        # Check if bot is mentioned
-        mentions_bot = context.bot.username and f"@{context.bot.username.lower()}" in caption_lower
-        
-        # If none of these conditions are met, silently ignore in group chats
-        if not (has_valid_prefix or is_reply_to_bot or mentions_bot):
-            logger.info(
-                f"Ignoring media in group chat from user {user.id}: no valid prefix, reply, or mention"
-            )
-            return
-    
-    # Determine command type from caption
-    command_type = detect_command_type(message)
-    logger.debug(f"Detected command type from caption: {command_type}")
-    
+    # Get command from caption
+    command_type = None
+    message_text = update.message.caption or ""
+    message_text_lower = message_text.lower().strip()
+    
+    # Check for commands in caption
+    if message_text_lower.startswith(("!trace", "/trace")):
+        command_type = "trace"
+    elif message_text_lower.startswith(("!sauce", "/sauce")):
+        command_type = "sauce"
+    elif message_text_lower.startswith(("!ocr", "/ocr")):
+        command_type = "ocr"
+        
     try:
         # Process based on command type
-        if command_type == "trace" or command_type == "ocr":
-            logger.info(f"Handling trace/OCR command for user {user.id}")
-            await handle_trace_command(message, user, context)
+        if command_type in ["trace", "ocr"]:
+            await handle_trace_command(update.message, user, context)
         elif command_type == "sauce":
-            logger.info(f"Handling sauce command for user {user.id}")
-            await handle_sauce_command(message, user, context)
-        elif not is_group_chat or not GROUP_CHAT_REQUIRES_PREFIX:
-            # Only process as normal chat in private chats or groups without prefix requirement
-            await process_document_media(message, user, context)
-    except Exception as e:
-        logger.error(f"Error in document/media handling: {e}", exc_info=True)
-        try:
-            await message.reply_text(
+            await handle_sauce_command(update.message, user, context)
+        elif update.message.chat.type == "private":
+            # Only process as normal chat if in private
+            await process_document_media(update.message, user, context)
+            
+    except Exception as e:
+        logger.error(f"Error in document/media handling: {e}")
+        try:
+            await update.message.reply_text(
                 "Maaf, terjadi kesalahan saat memproses dokumen/gambar.",
                 parse_mode=None
             )
         except Exception:
             pass
-
-def detect_command_type(message: Message) -> Optional[str]:
-    """
-    Detect command type from message caption.
-    
-    Args:
-        message: Message to check
-        
-    Returns:
-        Command type or None if no command found
-    """
-    if not message.caption:
-        return None
-        
-    caption_lower = message.caption.lower().strip()
-    
-    # Check for trace/analyze command
-    if caption_lower.startswith(("!trace", "/trace")) or caption_lower.startswith(ANALYZE_PREFIX.lower()):
-        return "trace"
-    # Check for sauce command
-    elif caption_lower.startswith(("!sauce", "/sauce")) or caption_lower.startswith(SAUCE_PREFIX.lower()):
-        return "sauce"
-    # Check for OCR command
-    elif caption_lower.startswith(("!ocr", "/ocr")):
-        return "ocr"
-    
-    return None
 
 async def process_document_media(message: Message, user: User, context: CallbackContext) -> None:
     """
@@ -303,26 +235,9 @@
                 else:
                     # Grup tanpa prefix valid, jangan proses
                     return
->>>>>>> 51af91b1
-    except Exception as e:
-        logger.error(f"Error processing media: {e}")
-        error_msg = str(e)[:100].replace('-', '\\-')  # Escape hyphens
-        await message.reply_text(
-            f"Maaf {escape_markdown_v2(user.first_name)}\\-kun, terjadi error: {escape_markdown_v2(error_msg)}\\.\\.\\. 😔",
-            parse_mode=ParseMode.MARKDOWN_V2
-        )
-    finally:
-        # Safe cleanup
-        if temp_file:
-            cleanup_temp_file(temp_file)
-
-async def handle_document(message: Message, user: User, file_path: str, context: CallbackContext) -> None:
-    """Handle document analysis with text extraction."""
-    try:
-        # Extract text from document
-        extracted_text = await extract_text_from_document(file_path)
-        
-        if not extracted_text:
+    except Exception as e:
+        logger.error(f"Error processing document/media: {e}")
+        try:
             await message.reply_text(
                 f"*Gomenasai {escape_markdown_v2(user.first_name)}\\-kun*\\!\n\n"
                 f"Alya tidak bisa mengekstrak teks dari dokumen ini\\. 😔\n"
@@ -348,108 +263,11 @@
         )
         
     except Exception as e:
-<<<<<<< HEAD
-        logger.error(f"Error analyzing document: {e}")
-        raise
-
-async def handle_image(message: Message, user: User, file_path: str, context: CallbackContext) -> None:
-    """Handle image analysis with persona-driven responses."""
-=======
-        logger.error(f"Error in analyze_with_gemini: {e}", exc_info=True)
+        logger.error(f"Error in analyze_with_gemini: {e}")
         await status_msg.edit_text(
             "Maaf, terjadi kesalahan saat menganalisis konten 😔",
             parse_mode=None
         )
-
-async def analyze_with_gemini_api(
-    content: Union[str, PIL.Image.Image],
-    prompt: str,
-    image_mode: bool = False,
-    retry_count: int = 0
-) -> str:
-    """
-    Generic analyzer using Gemini API with proper error handling.
-    
-    Args:
-        content: Text content or PIL Image to analyze
-        prompt: Analysis prompt
-        image_mode: Whether to use image model
-        retry_count: Number of retries attempted
-        
-    Returns:
-        Analysis result text
-        
-    Raises:
-        RuntimeError: If analysis fails after retries
-    """
-    try:
-        current_key = get_current_gemini_key()
-        model = genai.GenerativeModel(
-            model_name=IMAGE_MODEL if image_mode else DEFAULT_MODEL,
-            generation_config={
-                "max_output_tokens": 1500,
-                "temperature": 0.7,
-                "top_p": 0.95,
-                "top_k": 40
-            },
-            safety_settings=convert_safety_settings()
-        )
-        
-        # Set a reasonable timeout for API calls
-        response = await asyncio.wait_for(
-            asyncio.to_thread(
-                model.generate_content,
-                [prompt, content] if image_mode else prompt
-            ),
-            timeout=60  # 60 second timeout
-        )
-        
-        if not response or not response.text:
-            raise RuntimeError("Empty response from Gemini")
-            
-        result = response.text
-        return result[:4000]
-        
-    except asyncio.TimeoutError:
-        # Handle timeout specifically
-        logger.warning(f"Timeout when calling Gemini API (attempt {retry_count+1}/3)")
-        if retry_count < 2:
-            # Add exponential backoff
-            await asyncio.sleep(2 ** retry_count)
-            return await analyze_with_gemini_api(
-                content=content,
-                prompt=prompt,
-                image_mode=image_mode,
-                retry_count=retry_count + 1
-            )
-        return "<i>Analisis timeout. Server Gemini mungkin sedang sibuk, silakan coba lagi nanti.</i>"
-    except (http.client.RemoteDisconnected, ConnectionError, OSError) as e:
-        # Handle connection issues specifically
-        logger.warning(f"Connection error when calling Gemini API: {e} (attempt {retry_count+1}/3)")
-        if retry_count < 2:
-            # Add exponential backoff
-            await asyncio.sleep(2 ** retry_count)
-            return await analyze_with_gemini_api(
-                content=content,
-                prompt=prompt,
-                image_mode=image_mode,
-                retry_count=retry_count + 1
-            )
-        return "<i>Terjadi masalah koneksi ke API Gemini. Silakan coba lagi nanti.</i>"
-    except Exception as e:
-        error_message = str(e).lower()
-        if retry_count < 2 and any(x in error_message for x in ["quota", "rate", "429", "timeout"]):
-            logger.info(f"Retrying analysis after error: {e}")
-            # Add exponential backoff
-            await asyncio.sleep(2 ** retry_count)
-            return await analyze_with_gemini_api(
-                content=content,
-                prompt=prompt,
-                image_mode=image_mode,
-                retry_count=retry_count + 1
-            )
-        logger.error(f"Gemini API error: {e}", exc_info=True)
-        return f"<i>Tidak dapat menganalisis konten: {str(e)[:100]}...</i>"
 
 async def handle_sauce_command(message: Message, user: User, context: CallbackContext) -> None:
     """
@@ -460,44 +278,40 @@
         user: User who sent the message
         context: Callback context
     """
->>>>>>> 51af91b1
-    try:
-        # Generate analysis
-        analysis = await generate_image_analysis(file_path)
-        
-        # Format response
-        response = format_image_response(
-            analysis=analysis,
-            username=user.first_name,
-            image_info=get_image_metadata(file_path)
-        )
-        
-        await message.reply_text(
-            response,
-            parse_mode=ParseMode.MARKDOWN_V2
-        )
-<<<<<<< HEAD
-=======
-            
-        # Search for the sauce with better error handling
-        try:
-            # Add timeout to prevent hanging
-            await asyncio.wait_for(
-                search_with_saucenao(status_msg, temp_path),
-                timeout=30
-            )
-        except asyncio.TimeoutError:
-            logger.error(f"Timeout while searching image source")
+    try:
+        # Send initial processing message
+        status_msg = await message.reply_text(
+            "Mencari sumber gambar ini... 🔎",
+            parse_mode=None
+        )
+            
+        # Download the image
+        temp_path = await download_image_from_message(message, context)
+        
+        if not temp_path:
             await status_msg.edit_text(
-                "Pencarian sumber gambar timeout. Mohon coba lagi nanti.",
+                "Alya membutuhkan gambar untuk dicari sumbernya! Kirimkan gambar atau reply pesan dengan gambar.",
                 parse_mode=None
             )
-        except (ConnectionError, http.client.RemoteDisconnected, OSError) as e:
-            logger.error(f"Connection error in sauce search: {e}")
-            await status_msg.edit_text(
-                "Terjadi masalah koneksi saat mencari sumber gambar. Mohon coba lagi nanti.",
-                parse_mode=None
-            )
+            return
+            
+        # Log hash for debugging but don't show to user
+        try:
+            with open(temp_path, 'rb') as f:
+                img_hash = hashlib.md5(f.read()).hexdigest()[:10]
+                logger.info(f"Processing image with hash: {img_hash}")
+        except Exception as e:
+            logger.error(f"Failed to hash image: {e}")
+            
+        # Update status
+        await status_msg.edit_text(
+            "Mencari sumber gambar...",
+            parse_mode=None
+        )
+            
+        # Search for the sauce
+        try:
+            await search_with_saucenao(status_msg, temp_path)
         except Exception as e:
             logger.error(f"Error in sauce search: {e}")
             try:
@@ -507,7 +321,54 @@
                 )
             except Exception as edit_error:
                 logger.error(f"Error updating error message: {edit_error}")
->>>>>>> 51af91b1
+        
+        # Cleanup
+        try:
+            os.unlink(temp_path)
+        except Exception as e:
+            logger.error(f"Error cleaning up temp file: {e}")
+            
+    except Exception as e:
+        logger.error(f"Error processing document/image: {e}")
+        try:
+            await message.reply_text(
+                "Maaf, terjadi kesalahan saat memproses gambar.",
+                parse_mode=None
+            )
+        except Exception:
+            pass
+
+async def download_image_from_message(message: Message, context: CallbackContext) -> Optional[str]:
+    """
+    Download image from a message.
+    
+    Args:
+        message: Message object containing image
+        context: CallbackContext
+        
+    Returns:
+        Path to downloaded image file or None if failed
+    """
+    try:
+        bot = context.bot
+        
+        # Download photo
+        if message.photo:
+            # Get largest photo
+            photo = message.photo[-1]
+            photo_file = await bot.get_file(photo.file_id)
+            file_path = f"temp_{photo.file_unique_id}.jpg"
+            await photo_file.download_to_drive(file_path)
+            return file_path
+            
+        # Download document
+        elif message.document and is_image_file(get_extension(message.document.file_name)):
+            doc_file = await bot.get_file(message.document.file_id)
+            file_path = f"temp_{message.document.file_unique_id}.{get_extension(message.document.file_name)}"
+            await doc_file.download_to_drive(file_path)
+            return file_path
+            
+        return None
         
     except Exception as e:
         logger.error(f"Error analyzing image: {e}")
@@ -571,7 +432,6 @@
     from PIL import Image
     
     try:
-<<<<<<< HEAD
         with Image.open(file_path) as img:
             return {
                 "Dimensi": f"{img.width}x{img.height} px",
@@ -579,11 +439,55 @@
                 "Mode": img.mode
             }
     except Exception as e:
-        logger.error(f"Error getting image metadata: {e}")
-        return {
-            "Info": "Tidak dapat membaca metadata"
-        }
-=======
+        logger.error(f"Error handling document callback: {e}")
+        try:
+            await callback_query.answer("Error processing request", show_alert=True)
+        except Exception:
+            pass
+
+"""
+Document and Image Analysis Handlers.
+
+This module handles document analysis, OCR, and image processing
+using Google Gemini API with proper error handling and retries.
+"""
+
+import logging
+import asyncio
+import os
+import re
+from typing import Optional, Dict, Any, Union
+
+from google.generativeai import GenerativeModel
+import PIL.Image
+
+from core.models import convert_safety_settings, get_current_gemini_key
+from config.settings import DEFAULT_MODEL, IMAGE_MODEL
+
+logger = logging.getLogger(__name__)
+
+async def analyze_with_gemini_api(
+    content: Union[str, PIL.Image.Image],
+    prompt: str,
+    image_mode: bool = False,
+    retry_count: int = 0
+) -> str:
+    """
+    Generic analyzer using Gemini API with proper error handling.
+    
+    Args:
+        content: Text content or PIL Image to analyze
+        prompt: Analysis prompt
+        image_mode: Whether to use image model
+        retry_count: Number of retries attempted
+        
+    Returns:
+        Analysis result text
+        
+    Raises:
+        RuntimeError: If analysis fails after retries
+    """
+    try:
         current_key = get_current_gemini_key()
         model = genai.GenerativeModel(
             model_name=IMAGE_MODEL if image_mode else DEFAULT_MODEL,
@@ -596,13 +500,9 @@
             safety_settings=convert_safety_settings()
         )
         
-        # Set a reasonable timeout for API calls
-        response = await asyncio.wait_for(
-            asyncio.to_thread(
-                model.generate_content,
-                [prompt, content] if image_mode else prompt
-            ),
-            timeout=60  # 60 second timeout
+        response = await asyncio.to_thread(
+            model.generate_content,
+            [prompt, content] if image_mode else prompt
         )
         
         if not response or not response.text:
@@ -611,72 +511,52 @@
         result = response.text
         return result[:4000]
         
-    except asyncio.TimeoutError:
-        # Handle timeout specifically
-        logger.warning(f"Timeout when calling Gemini API (attempt {retry_count+1}/3)")
-        if retry_count < 2:
-            # Add exponential backoff
-            await asyncio.sleep(2 ** retry_count)
+    except Exception as e:
+        if retry_count < 3 and any(x in str(e).lower() for x in ["quota", "rate", "429"]):
+            logger.info(f"Retrying analysis after error: {e}")
             return await analyze_with_gemini_api(
                 content=content,
                 prompt=prompt,
                 image_mode=image_mode,
                 retry_count=retry_count + 1
             )
-        return "<i>Analisis timeout. Server Gemini mungkin sedang sibuk, silakan coba lagi nanti.</i>"
-    except (http.client.RemoteDisconnected, ConnectionError, OSError) as e:
-        # Handle connection issues specifically
-        logger.warning(f"Connection error when calling Gemini API: {e} (attempt {retry_count+1}/3)")
-        if retry_count < 2:
-            # Add exponential backoff
-            await asyncio.sleep(2 ** retry_count)
-            return await analyze_with_gemini_api(
-                content=content,
-                prompt=prompt,
-                image_mode=image_mode,
-                retry_count=retry_count + 1
-            )
-        return "<i>Terjadi masalah koneksi ke API Gemini. Silakan coba lagi nanti.</i>"
-    except Exception as e:
-        error_message = str(e).lower()
-        if retry_count < 2 and any(x in error_message for x in ["quota", "rate", "429", "timeout"]):
-            logger.info(f"Retrying analysis after error: {e}")
-            # Add exponential backoff
-            await asyncio.sleep(2 ** retry_count)
-            return await analyze_with_gemini_api(
-                content=content,
-                prompt=prompt,
-                image_mode=image_mode,
-                retry_count=retry_count + 1
-            )
-        logger.error(f"Gemini API error: {e}", exc_info=True)
-        return f"<i>Tidak dapat menganalisis konten: {str(e)[:100]}...</i>"
->>>>>>> 51af91b1
-
-# Bridge handlers for commands
-async def handle_trace_command(update: Update, context: CallbackContext) -> None:
-    """Bridge handler for trace command."""
-    if not update.message or not update.message.reply_to_message:
-        await update.message.reply_text(
-            "Reply ke gambar yang mau dianalisis ya\\! 🤗",
-            parse_mode=ParseMode.MARKDOWN_V2
-        )
-        return
-        
-    # Pass to main handler
-    update.message = update.message.reply_to_message
-    await handle_document_image(update, context)
-
-async def handle_sauce_command(update: Update, context: CallbackContext) -> None:
-    """Bridge handler for sauce command."""
-    if not update.message or not update.message.reply_to_message:
-        await update.message.reply_text(
-            "Reply ke gambar yang mau dicari sumbernya ya\\! 🤗",
-            parse_mode=ParseMode.MARKDOWN_V2
-        )
-        return
-        
-    # Pass to main handler with sauce flag
-    update.message = update.message.reply_to_message
-    context.user_data['sauce_search'] = True
-    await handle_document_image(update, context)+        raise
+
+async def generate_document_analysis(text_content: str) -> str:
+    """Generate analysis of document text using Gemini."""
+    try:
+        truncated_text = text_content[:8000] + "..." if len(text_content) > 8000 else text_content
+            
+        prompt = """
+        Analisis dokumen berikut dengan detail dan rangkum dengan jelas:
+        
+        ```
+        {text}
+        ```
+        """
+        
+        return await analyze_with_gemini_api(truncated_text, prompt.format(text=truncated_text))
+        
+    except Exception as e:
+        logger.error(f"Document analysis error: {e}")
+        return f"<i>Tidak dapat menganalisis dokumen: {str(e)[:100]}...</i>"
+
+async def generate_image_analysis(image_path: str, custom_prompt: Optional[str] = None) -> str:
+    """Generate analysis of image using Gemini."""
+    try:
+        image = PIL.Image.open(image_path)
+        default_prompt = """
+        Analisis gambar ini dengan detail secara menyeluruh.
+        Jelaskan apa yang kamu lihat, termasuk objek, warna, suasana, dan konteks.
+        Berikan analisis yang lengkap namun ringkas.
+        """
+        
+        return await analyze_with_gemini_api(
+            content=image,
+            prompt=custom_prompt or default_prompt,
+            image_mode=True
+        )
+        
+    except Exception as e:
+        logger.error(f"Image analysis error: {e}")
+        return f"<i>Tidak dapat menganalisis gambar: {str(e)[:100]}...</i>"