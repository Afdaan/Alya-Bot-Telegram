"""
Bot Core Setup Module for Alya Telegram Bot.

This module handles the initialization and setup of the bot,
including command handlers and middleware.
"""

import logging
import os
import time
import re
from typing import Any, Dict, List
from config.settings import GITHUB_ROAST_PREFIXES

from telegram import Update
from telegram.ext import (
    ApplicationBuilder, CommandHandler, MessageHandler, CallbackQueryHandler,
    filters, Application, ContextTypes, ConversationHandler, CallbackContext
)

from config.settings import (
    TELEGRAM_BOT_TOKEN, 
    DEVELOPER_IDS, 
    DEFAULT_LANGUAGE,
    GROUP_CHAT_REQUIRES_PREFIX,
    CHAT_PREFIX,
    ADDITIONAL_PREFIXES,
    ANALYZE_PREFIX,
    SAUCE_PREFIX,
    ROAST_PREFIX
)
from config.logging_config import setup_logging
from utils.rate_limiter import limiter

# Import handlers
from handlers.command_handlers import (
    start, help_command, reset_command, handle_search, 
    ping_command, memory_command
)
from handlers.document_handlers import handle_document_image, handle_trace_command, handle_sauce_command
from handlers.message_handlers import handle_message, process_chat_message
from handlers.callback_handlers import handle_callback_query
from handlers.roast_handlers import handle_roast_command, handle_github_roast
# Import developer handlers
from handlers.dev_handlers import register_dev_handlers

# Add to imports section
import importlib.util
import subprocess
import sys

# Setup logging
logger = logging.getLogger(__name__)

def setup_handlers(app: Application) -> None:
    """
    Setup command and message handlers for the bot.
    
    Args:
        app: Telegram bot application instance
    """
    # Get bot username after initialization
    bot_username = app.bot.username if app.bot and app.bot.username else ""
    
    # Add handlers for basic commands
    app.add_handler(CommandHandler("start", start))
    app.add_handler(CommandHandler("help", help_command))
    app.add_handler(CommandHandler("reset", reset_command))
    app.add_handler(CommandHandler("search", handle_search))
    app.add_handler(CommandHandler("ping", ping_command, filters=filters.ChatType.PRIVATE))
    app.add_handler(CommandHandler("memory", memory_command))
    
    # Register developer command handlers
    register_dev_handlers(app)

    # Handle !ai prefix (chat commands)
    app.add_handler(MessageHandler(
        filters.TEXT & ~filters.COMMAND & filters.Regex(f'^{CHAT_PREFIX}\\b'),
        handle_chat_prefix
    ))
    
    # Handle !alya prefix (alternative chat)
    for prefix in ADDITIONAL_PREFIXES:
        if prefix.startswith('!'):  # Only handle text prefixes, not mentions
            app.add_handler(MessageHandler(
                filters.TEXT & ~filters.COMMAND & filters.Regex(f'^{prefix}\\b'),
                handle_chat_prefix
            ))
    
    # Handle !trace prefix (image analysis)
    app.add_handler(MessageHandler(
        filters.TEXT & ~filters.COMMAND & filters.Regex(f'^{ANALYZE_PREFIX}\\b'),
        handle_trace_prefix
    ))
    
    # Handle !sauce prefix (reverse image search)
    app.add_handler(MessageHandler(
        filters.TEXT & ~filters.COMMAND & filters.Regex(f'^{SAUCE_PREFIX}\\b'),
        handle_sauce_prefix
    ))
    
    # Handle !search prefix (web search)
    app.add_handler(MessageHandler(
        filters.TEXT & ~filters.COMMAND & filters.Regex('^!search\\b'),
        handle_search_prefix
    ))
    
    # Handle !ocr prefix (text extraction)
    app.add_handler(MessageHandler(
        filters.TEXT & ~filters.COMMAND & filters.Regex('^!ocr\\b'),
        handle_ocr_prefix
    ))
    
    # Handle !roast prefix (roasting)
    app.add_handler(MessageHandler(
        filters.TEXT & ~filters.COMMAND & filters.Regex(f'^{ROAST_PREFIX}\\b'),
        handle_roast_prefix
    ))
    
    # Add GitHub roast prefix handlers
    github_roast_prefixes: List[str] = GITHUB_ROAST_PREFIXES
    pattern = f"^({'|'.join(map(re.escape, github_roast_prefixes))})"
    
    app.add_handler(MessageHandler(
        filters.TEXT & ~filters.COMMAND & filters.Regex(pattern),
        handle_github_roast_prefix 
    ))

    # Simplified media command pattern
    media_pattern = f"^({re.escape(ANALYZE_PREFIX)}|{re.escape(SAUCE_PREFIX)}|!ocr|/trace|/sauce|/ocr)"
    
    # Enhanced group chat filtering to require prefixes or replies to the bot
    group_chat_filter = (
        # Must have a command prefix in caption
        filters.CaptionRegex(caption_pattern) |
        # OR be a direct reply to the bot's message 
        (filters.REPLY & filters.ChatType.GROUPS & 
         filters.Entity("mention")) |
        # OR be in private chat where all messages are allowed
        filters.ChatType.PRIVATE
    )
    
    # Add media handlers with proper filtering
    app.add_handler(MessageHandler(
<<<<<<< HEAD
        (filters.PHOTO | filters.Document.IMAGE) &  # Only handle images
        (
            filters.CaptionRegex(media_pattern) |  # Has command in caption
            filters.ChatType.PRIVATE |            # Private chat
            filters.REPLY                         # Reply to message
        ),
=======
        (filters.PHOTO | filters.Document.ALL) & group_chat_filter,
>>>>>>> 51af91b1
        handle_document_image
    ))
    
    # Add dedicated trace handlers
    app.add_handler(CommandHandler("trace", handle_trace_command))
    app.add_handler(MessageHandler(
        filters.TEXT & ~filters.COMMAND & filters.Regex(f'^{ANALYZE_PREFIX}'),
        handle_trace_prefix
    ))

    # Slash command handlers for media operations
    app.add_handler(CommandHandler("trace", _trace_command_handler))
    app.add_handler(CommandHandler("sauce", _sauce_command_handler))
    app.add_handler(CommandHandler("ocr", _trace_command_handler))  # OCR uses same handler
    
    # Roast command handlers
    app.add_handler(CommandHandler("roast", handle_roast_command))
    app.add_handler(CommandHandler("github_roast", handle_github_roast))
    
    # Callback query handler for buttons
    app.add_handler(CallbackQueryHandler(handle_callback_query))
    
    # General message handler (runs after text command handlers)
    app.add_handler(MessageHandler(
        filters.TEXT & ~filters.COMMAND,
        handle_message
    ))
    
    logger.info("All handlers have been registered")

# Bridge handlers to avoid circular imports
async def _trace_command_handler(update: Update, context: CallbackContext) -> None:
    """Bridge for trace/OCR command."""
    if not update.message:
        return
    await handle_trace_command(update.message, update.effective_user, context)

async def _sauce_command_handler(update: Update, context: CallbackContext) -> None:
    """Bridge for sauce command."""
    if not update.message:
        return
    await handle_sauce_command(update.message, update.effective_user, context)

# SIMPLIFIED PREFIX HANDLERS - Each handler is dedicated to a specific prefix type

async def handle_chat_prefix(update: Update, context: CallbackContext) -> None:
    """Handle chat commands with prefix."""
    if not update.message or not update.message.text:
        return
        
    text = update.message.text.strip()
    text_lower = text.lower()
    
    if text_lower.startswith("!ai"):
        query = text[3:].strip()  # Extract query after !ai
    elif text_lower.startswith(f"{CHAT_PREFIX.lower()}"):
        query = text[len(CHAT_PREFIX):].strip()
    else:
        return

    # Import here to avoid circular imports
    from handlers.message_handlers import process_chat_message
    await process_chat_message(update, context, query)

async def handle_trace_prefix(update: Update, context: CallbackContext) -> None:
    """Handle !trace prefix."""
    if not update.message:
        return
        
    # Pass to trace command handler
    await handle_trace_command(update, context)

async def handle_sauce_prefix(update: Update, context: CallbackContext) -> None:
    """
    Handle !sauce prefix for reverse image search.
    """
    # Change log level from INFO to DEBUG
    logger.debug(f"Sauce prefix detected: '{update.message.text[:20]}...'")
    await handle_sauce_command(update.message, update.effective_user, context)

async def handle_search_prefix(update: Update, context: CallbackContext) -> None:
    """
    Handle !search prefix for web search.
    """
    if not update.message or not update.message.text:
        return
        
    message_text = update.message.text.strip()
    # Change log level from INFO to DEBUG
    logger.debug(f"Search prefix detected: '{message_text[:20]}...'")
    
    # Extract query and process search
    query = message_text[7:].strip()  # Remove "!search"
    context.args = query.split()
    await handle_search(update, context)

async def handle_ocr_prefix(update: Update, context: CallbackContext) -> None:
    """
    Handle !ocr prefix for text extraction.
    """
    # Change log level from INFO to DEBUG
    logger.debug(f"OCR prefix detected: '{update.message.text[:20]}...'")
    await handle_trace_command(update.message, update.effective_user, context)

async def handle_roast_prefix(update: Update, context: CallbackContext) -> None:
    """
    Handle !roast prefix for roasting.
    """
    if not update.message or not update.message.text:
        return
        
    message_text = update.message.text.strip()
    # Change log level from INFO to DEBUG
    logger.debug(f"Roast prefix detected: '{message_text[:20]}...'")
    
    # Extract roast args and process
    roast_args = message_text[len(ROAST_PREFIX):].strip()
    context.args = roast_args.split()
    await handle_roast_command(update, context)

async def handle_github_roast_prefix(update: Update, context: CallbackContext) -> None:
    """Handle GitHub roast prefixes."""
    if not update.message or not update.message.text:
        return
        
    message_text = update.message.text.strip()
    logger.debug(f"GitHub roast prefix detected: '{message_text[:20]}...'")
    
    await handle_github_roast(update, context)

async def post_init(app: Application) -> None:
    """Post-initialization setup."""
    # Set default language for the bot
    app.bot_data["language"] = DEFAULT_LANGUAGE
    
    # Log startup information
    logger.info("Bot is starting up")
    
    # Initialize rate limiter
    limiter.allowance = {"global": limiter.rate}
    limiter.last_check = {"global": time.time()}

# Add this function to check dependencies
def check_dependencies() -> None:
    """
    Check if critical dependencies are available and install them if needed.
    """
    required_packages = {
        "torch": "torch>=2.0.0",
        "sentence_transformers": "sentence-transformers>=2.2.2"
    }
    
    missing_packages = []
    
    for package, requirement in required_packages.items():
        if importlib.util.find_spec(package) is None:
            missing_packages.append(requirement)
    
    if missing_packages:
        logger.warning(f"Missing required packages: {', '.join(missing_packages)}")
        logger.info("Attempting to install missing packages...")
        
        try:
            subprocess.check_call([
                sys.executable, "-m", "pip", "install", 
                *missing_packages, "--upgrade"
            ])
            logger.info("Successfully installed missing packages")
        except subprocess.CalledProcessError as e:
            logger.error(f"Failed to install packages: {e}")
            logger.info("Please install the missing packages manually using:")
            logger.info(f"pip install {' '.join(missing_packages)}")

# Add this call at the beginning of create_app function
def create_app() -> Application:
    """Create and configure the bot application instance."""
    if not TELEGRAM_BOT_TOKEN:
        raise ValueError("No Telegram bot token provided. Set the TELEGRAM_BOT_TOKEN environment variable.")
    
    # Check for critical dependencies
    check_dependencies()
    
    # Create application builder
    builder = ApplicationBuilder().token(TELEGRAM_BOT_TOKEN)
    
    # Build application first
    application = builder.build()
    
    # Initialize the bot before setting up handlers
    async def initialize():
        await application.bot.initialize()
        await application.bot.get_me()
        
    # Run initialization
    import asyncio
    asyncio.get_event_loop().run_until_complete(initialize())
    
    # Setup handlers after bot is initialized
    setup_handlers(application)
    
    # Set post init callback
    application.post_init = post_init
    
    return application

def run_bot() -> None:
    """Run the bot application."""
    # Setup logging first
    setup_logging()
    
    try:
        # Create and start the application
        application = create_app()
        application.run_polling()
    except Exception as e:
        logger.critical(f"Fatal error starting bot: {e}", exc_info=True)
        raise<|MERGE_RESOLUTION|>--- conflicted
+++ resolved
@@ -126,32 +126,28 @@
         handle_github_roast_prefix 
     ))
 
-    # Simplified media command pattern
-    media_pattern = f"^({re.escape(ANALYZE_PREFIX)}|{re.escape(SAUCE_PREFIX)}|!ocr|/trace|/sauce|/ocr)"
-    
-    # Enhanced group chat filtering to require prefixes or replies to the bot
-    group_chat_filter = (
-        # Must have a command prefix in caption
-        filters.CaptionRegex(caption_pattern) |
-        # OR be a direct reply to the bot's message 
-        (filters.REPLY & filters.ChatType.GROUPS & 
-         filters.Entity("mention")) |
-        # OR be in private chat where all messages are allowed
-        filters.ChatType.PRIVATE
-    )
+    # Media handler with caption commands - Updated pattern
+    caption_prefixes = [
+        re.escape(ANALYZE_PREFIX), 
+        re.escape(SAUCE_PREFIX),
+        "!ocr", "/trace", "/sauce", "/ocr"
+    ]
+    
+    # Only add username pattern if we have a username
+    if bot_username:
+        caption_prefixes.append(f"@{bot_username}")
+        
+    caption_prefixes = [p for p in caption_prefixes if p]  # Remove empty patterns
+    caption_pattern = f"^({('|'.join(caption_prefixes))})"
     
     # Add media handlers with proper filtering
     app.add_handler(MessageHandler(
-<<<<<<< HEAD
-        (filters.PHOTO | filters.Document.IMAGE) &  # Only handle images
+        (filters.PHOTO | filters.Document.ALL) & 
         (
-            filters.CaptionRegex(media_pattern) |  # Has command in caption
-            filters.ChatType.PRIVATE |            # Private chat
-            filters.REPLY                         # Reply to message
+            filters.CaptionRegex(caption_pattern) |  # Has command in caption
+            filters.ChatType.PRIVATE |              # Private chat
+            filters.REPLY                          # Reply to any message
         ),
-=======
-        (filters.PHOTO | filters.Document.ALL) & group_chat_filter,
->>>>>>> 51af91b1
         handle_document_image
     ))
     
